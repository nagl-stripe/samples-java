--- conflicted
+++ resolved
@@ -30,11 +30,7 @@
 }
 
 dependencies {
-<<<<<<< HEAD
-    implementation group: 'io.temporal', name: 'temporal-sdk', version: '0.28.0-SNAPSHOT'
-=======
-    implementation group: 'io.temporal', name: 'temporal-sdk', version: '0.29.1'
->>>>>>> ba05d737
+    implementation group: 'io.temporal', name: 'temporal-sdk', version: '0.29.1-SNAPSHOT'
     implementation group: 'commons-configuration', name: 'commons-configuration', version: '1.10'
     implementation group: 'ch.qos.logback', name: 'logback-classic', version: '1.2.3'
 
@@ -59,10 +55,7 @@
     header rootProject.file('license-header.txt')
 }
 
-<<<<<<< HEAD
-=======
 // Executes most of the hello workflows as a sanity check
->>>>>>> ba05d737
 task runHello {
     doLast {
         // Cron and Periodic are not in the list as they take long time to stop
